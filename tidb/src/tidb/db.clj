(ns tidb.db
  (:require [clojure.tools.logging :refer :all]
            [clojure.string :as str]
            [jepsen
              [core :as jepsen]
              [control :as c]
              [db :as db]]
            [jepsen.control.util :as cu]
            [tidb.sql :as sql]))

(def tidb-dir       "/opt/tidb")
(def pd-bin         "pd-server")
(def kv-bin         "tikv-server")
(def db-bin         "tidb-server")
(def pd-config-file (str tidb-dir "/pd.conf"))
(def pd-log-file    (str tidb-dir "/pd.log"))
(def pd-stdout      (str tidb-dir "/pd.stdout"))
(def pd-pid-file    (str tidb-dir "/pd.pid"))
(def pd-data-dir    (str tidb-dir "/data/pd"))
(def kv-config-file (str tidb-dir "/tikv.conf"))
(def kv-log-file    (str tidb-dir "/kv.log"))
(def kv-stdout      (str tidb-dir "/kv.stdout"))
(def kv-pid-file    (str tidb-dir "/kv.pid"))
(def kv-data-dir    (str tidb-dir "/data/kv"))
(def db-log-file    (str tidb-dir "/db.log"))
(def db-stdout      (str tidb-dir "/db.stdout"))
(def db-pid-file    (str tidb-dir "/db.pid"))

(def client-port 2379)
(def peer-port   2380)

(def tidb-map
  {"n1" {:pd "pd1" :kv "tikv1"}
   "n2" {:pd "pd2" :kv "tikv2"}
   "n3" {:pd "pd3" :kv "tikv3"}
   "n4" {:pd "pd4" :kv "tikv4"}
   "n5" {:pd "pd5" :kv "tikv5"} })

(defn node-url
  "An HTTP url for connecting to a node on a particular port."
  [node port]
  (str "http://" (name node) ":" port))

(defn client-url
  "The HTTP url clients use to talk to a node."
  [node]
  (node-url node client-port))

(defn peer-url
  "The HTTP url for other peers to talk to a node."
  [node]
  (node-url node peer-port))

(defn initial-cluster
  "Constructs an initial cluster string for a test, like
  \"foo=foo:2380,bar=bar:2380,...\""
  [test]
  (->> (:nodes test)
       (map (fn [node] (str (get-in tidb-map [node :pd]) "=" (peer-url node))))
       (str/join ",")))

(defn pd-endpoints
  "Constructs an initial pd cluster string for a test, like
  \"foo:2379,bar:2379,...\""
  [test]
  (->> (:nodes test)
       (map (fn [node] (str (name node) ":" client-port)))
       (str/join ",")))

(defn configure-pd!
  "Writes configuration file for placement driver"
  []
  (c/su
    (c/exec :echo "[replication]\nmax-replicas=5" :> pd-config-file)))

(defn configure-kv!
  "Writes configuration file for tikv"
  []
  (c/su
    (c/exec :echo "[raftstore]\npd-heartbeat-tick-interval=\"5s\"\nraft_store_max_leader_lease=\"900ms\"\nraft_base_tick_interval=\"100ms\"\nraft_heartbeat_ticks=3\nraft_election_timeout_ticks=10" :> kv-config-file)))

(defn configure!
  "Write all config files."
  []
  (configure-pd!)
  (configure-kv!))

(defn start-pd!
  "Starts the placement driver daemon"
  [test node]
  (c/su
    (cu/start-daemon!
      {:logfile pd-stdout
       :pidfile pd-pid-file
       :chdir   tidb-dir
       }
      (str "./bin/" pd-bin)
      :--name                  (get-in tidb-map [node :pd])
      :--data-dir              pd-data-dir
      :--client-urls           (str "http://0.0.0.0:" client-port)
      :--peer-urls             (str "http://0.0.0.0:" peer-port)
      :--advertise-client-urls (client-url node)
      :--advertise-peer-urls   (peer-url node)
      :--initial-cluster       (initial-cluster test)
      :--log-file              pd-log-file
      :--config                pd-config-file)))

(defn start-kv!
  "Starts the TiKV daemon"
  [test node]
  (c/su
    (cu/start-daemon!
      {:logfile kv-stdout
       :pidfile kv-pid-file
       :chdir   tidb-dir
       }
      (str "./bin/" kv-bin)
      :--pd             (pd-endpoints test)
      :--addr           (str "0.0.0.0:20160")
      :--advertise-addr (str (name node) ":" "20160")
      :--data-dir       kv-data-dir
      :--log-file       kv-log-file
      :--config         kv-config-file)))

(defn start-db!
  "Starts the TiDB daemon"
  [test node]
  (c/su
    (cu/start-daemon!
      {:logfile db-stdout
       :pidfile db-pid-file
       :chdir   tidb-dir
       }
      (str "./bin/" db-bin)
      :--store     (str "tikv")
      :--path      (pd-endpoints test)
      :--log-file  db-log-file)))

(defn start!
  "Starts all daemons."
  [test node]
  (start-pd! test node)
  (start-kv! test node)
  (start-db! test node))

(defn stop!
  "Stops all daemons"
  [test node]
  (cu/stop-daemon! db-bin db-pid-file)
  (cu/stop-daemon! kv-bin kv-pid-file)
  (cu/stop-daemon! pd-bin pd-pid-file))

(defn install!
  "Downloads archive and extracts it to our local tidb-dir, if it doesn't exist
  already. If test contains a :force-reinstall key, we always install a fresh
  copy.

  Calls `sync`; this tarball is *massive* (1.1G), and when we start tidb, it'll
  try to fsync, and cause, like, 60s stalls on single nodes, wrecking the
  cluster."
  [test node]
  (c/su
    (when (or (:force-reinstall test) (not (cu/exists? tidb-dir)))
      (info node "installing TiDB")
      (cu/install-archive! (:tarball test) tidb-dir)
      (info "Syncing disks to avoid slow fsync on db start")
      (c/exec :sync))))

(defn db
  "TiDB"
  [opts]
  (reify db/DB
    (setup! [_ test node]
      (c/su
        (install! test node)
        (configure!)

        (start-pd! test node)
<<<<<<< HEAD
        (Thread/sleep 40000)
        (jepsen/synchronize test)

        (start-kv! test node)
        (Thread/sleep 20000)
        (jepsen/synchronize test)

        (start-db! test node)
        ; (jepsen/synchronize test)
        ; (Thread/sleep 40000)
=======
        (start-kv! test node)
        (start-db! test node)

>>>>>>> dfab4e92
        (sql/await-node node)))

    (teardown! [_ test node]
      (c/su
        (info node "tearing down TiDB")
        (stop! test node)
        ; Delete everything but bin/
        (->> (cu/ls tidb-dir)
             (remove #{"bin"})
             (map (partial str tidb-dir "/"))
             (c/exec :rm :-rf))))

    db/LogFiles
    (log-files [_ test node]
      [db-log-file
       db-stdout
       kv-log-file
       kv-stdout
       pd-log-file
       pd-stdout])))<|MERGE_RESOLUTION|>--- conflicted
+++ resolved
@@ -176,22 +176,9 @@
         (configure!)
 
         (start-pd! test node)
-<<<<<<< HEAD
-        (Thread/sleep 40000)
-        (jepsen/synchronize test)
-
-        (start-kv! test node)
-        (Thread/sleep 20000)
-        (jepsen/synchronize test)
-
-        (start-db! test node)
-        ; (jepsen/synchronize test)
-        ; (Thread/sleep 40000)
-=======
         (start-kv! test node)
         (start-db! test node)
 
->>>>>>> dfab4e92
         (sql/await-node node)))
 
     (teardown! [_ test node]
