(ns tidb.register
  "Single atomic register test"
  (:refer-clojure :exclude [test read])
  (:require [jepsen [client :as client]
             [checker :as checker]
             [generator :as gen]
             [independent :as independent]
             [util :as util :refer [meh]]]
            [jepsen.checker.timeline :as timeline]
<<<<<<< HEAD
            [jepsen.txn.micro-op :as mop]
=======
            [jepsen.tests.linearizable-register :as lr]
>>>>>>> 2daf3d43
            [clojure.java.jdbc :as j]
            [clojure.tools.logging :refer :all]
            [tidb.sql :as c :refer :all]
            [tidb.basic :as basic]
            [knossos.model :as model])
  (:import (knossos.model Model)))

(defn r   [_ _] {:type :invoke, :f :read, :value nil})
(defn w   [_ _] {:type :invoke, :f :write, :value (rand-int 5)})
(defn cas [_ _] {:type :invoke, :f :cas, :value [(rand-int 5) (rand-int 5)]})

<<<<<<< HEAD
(defrecord RegisterClient [conn]
=======
(defn read
  "Reads the current value of a key."
  [conn test k]
  (:val (first (j/query conn [(str "select * from test where id = ? "
                                   (:read-lock test))
                              k]))))

(defrecord AtomicClient [conn]
>>>>>>> 2daf3d43
  client/Client

  (open! [this test node]
    (assoc this :conn (c/open node test)))

  (setup! [this test]
    (j/execute! conn ["create table if not exists test
                      (id int primary key, val int)"]))

  (invoke! [this test op]
    (c/with-error-handling op
      (c/with-txn-aborts op
        (j/with-db-transaction [c conn]
          (let [[id val'] (:value op)]
            (case (:f op)
              :read (assoc op
                           :type  :ok
                           :value (independent/tuple id (read c test id)))

              :write (do (j/execute! c [(str "insert into test (id, val) "
                                             "values (?, ?) "
                                             "on duplicate key update val = ?")
                                        id val' val'])
                         (assoc op :type :ok))

              :cas (let [[expected-val new-val] val'
                         v   (read c test id)]
                     (if (= v expected-val)
                       (do (j/update! c :test {:val new-val} ["id = ?" id])
                           (assoc op :type :ok))
                       (assoc op :type :fail, :error :precondition-failed)))))))))

  (teardown! [this test])

  (close! [this test]
    (c/close! conn)))

<<<<<<< HEAD
(defn register-test-base
  [opts]
  (basic/basic-test
   (merge
    {:client {:client (:client opts)
              :during (:during opts)}
     :checker (checker/compose
               {:perf (checker/perf)
                :indep (independent/checker
                        (checker/compose
                         {:timeline (timeline/html)
                          :linear (checker/linearizable
                                   {:model (:model opts)})}))})}
    (dissoc opts :client :during :model))))

(defn test
  [opts]
  (register-test-base
   (merge {:name "register"
           :client (RegisterClient. nil)
           :during (independent/concurrent-generator
                    10
                    (range)
                    (fn [k]
                      (->> (gen/reserve 5 (gen/mix [w cas cas]) r)
                           (gen/delay-til 1/2)
                           (gen/stagger 1/10)
                           (gen/limit 100))))
           :model (model/cas-register 0)}
          opts)))

(defrecord MultiRegisterClient [conn]
  client/Client

  (open! [this test node]
    (assoc this :conn (c/open node)))

  (setup! [this test]
    (j/execute! conn ["create table if not exists test
                      (id int, val int, ik int, primary key(id, ik))"]))

  (invoke! [this test op]
    (let [[ik txn] (:value op)]
      (case (:f op)
        :read
        (let [ks   (map mop/key txn)
              vs   (->> (j/query conn [(str "select id val from test where ik = " ik " and id in " ks)])
                        (map (juxt :id :val))
                        (into {}))
              txn' (mapv (fn [[f k _]] [f k (get vs k)]) txn)]
          (assoc op :type :ok, :value (independent/tuple ik txn')))
        :write
        (with-txn op [c conn]
          (->> (for [[f k v] txn]
                 (do
                   (assert (= :w f))
                   (j/insert! c :test {:id k :ik ik :val v})))))
        (assoc op :type :ok))))

  (teardown! [this test]))

; Three keys, five possible values per key.
(def key-range (vec (range 10)))
(defn rand-val [] (rand-int 30))

(defn r
  "Read a random subset of keys."
  [_ _]
  (->> (util/random-nonempty-subset key-range)
       (mapv (fn [k] [:r k nil]))
       (array-map :type :invoke, :f :read, :value)))

(defn w [_ _]
  "Write a random subset of keys."
  (->> (util/random-nonempty-subset key-range)
       (mapv (fn [k] [:w k (rand-val)]))
       (array-map :type :invoke, :f :write, :value)))

(defrecord MultiRegister []
  Model
  (step [this op]
    (reduce (fn [state [f k v]]
              ; Apply this particular op
              (case f
                :r (if (or (nil? v)
                           (= v (get state k)))
                     state
                     (reduced
                      (model/inconsistent
                       (str (pr-str (get state k)) "≠" (pr-str v)))))
                :w (assoc state k v)))
            this
            (:value op))))

(defn multi-register
  "A register supporting read and write transactions over registers identified
  by keys. Takes a map of initial keys to values. Supports a single :f for ops,
  :txn, whose value is a transaction: a sequence of [f k v] tuples, where :f is
  :read or :write, k is a key, and v is a value. Nil reads are always legal."
  [values]
  (map->MultiRegister values))

(defn multi-register-test
  [opts]
  (register-test-base
   (merge {:name "multi-register"
           :client (MultiRegisterClient. nil)
           :during (independent/concurrent-generator
                    10
                    (range)
                    (fn [k]
                      (->> (gen/reserve 5 r w)
                           (gen/stagger 1)
                           (gen/limit 20))))
           :model (multi-register {})}
          opts)))
=======
(defn workload
  [opts]
  (let [w (lr/test (assoc opts :model (model/cas-register 0)))]
    (-> w
        (assoc :client (AtomicClient. nil))
        (update :generator (partial gen/stagger 1/10)))))
>>>>>>> 2daf3d43
<|MERGE_RESOLUTION|>--- conflicted
+++ resolved
@@ -7,11 +7,8 @@
              [independent :as independent]
              [util :as util :refer [meh]]]
             [jepsen.checker.timeline :as timeline]
-<<<<<<< HEAD
             [jepsen.txn.micro-op :as mop]
-=======
             [jepsen.tests.linearizable-register :as lr]
->>>>>>> 2daf3d43
             [clojure.java.jdbc :as j]
             [clojure.tools.logging :refer :all]
             [tidb.sql :as c :refer :all]
@@ -23,9 +20,6 @@
 (defn w   [_ _] {:type :invoke, :f :write, :value (rand-int 5)})
 (defn cas [_ _] {:type :invoke, :f :cas, :value [(rand-int 5) (rand-int 5)]})
 
-<<<<<<< HEAD
-(defrecord RegisterClient [conn]
-=======
 (defn read
   "Reads the current value of a key."
   [conn test k]
@@ -34,7 +28,6 @@
                               k]))))
 
 (defrecord AtomicClient [conn]
->>>>>>> 2daf3d43
   client/Client
 
   (open! [this test node]
@@ -72,128 +65,10 @@
   (close! [this test]
     (c/close! conn)))
 
-<<<<<<< HEAD
-(defn register-test-base
-  [opts]
-  (basic/basic-test
-   (merge
-    {:client {:client (:client opts)
-              :during (:during opts)}
-     :checker (checker/compose
-               {:perf (checker/perf)
-                :indep (independent/checker
-                        (checker/compose
-                         {:timeline (timeline/html)
-                          :linear (checker/linearizable
-                                   {:model (:model opts)})}))})}
-    (dissoc opts :client :during :model))))
-
-(defn test
-  [opts]
-  (register-test-base
-   (merge {:name "register"
-           :client (RegisterClient. nil)
-           :during (independent/concurrent-generator
-                    10
-                    (range)
-                    (fn [k]
-                      (->> (gen/reserve 5 (gen/mix [w cas cas]) r)
-                           (gen/delay-til 1/2)
-                           (gen/stagger 1/10)
-                           (gen/limit 100))))
-           :model (model/cas-register 0)}
-          opts)))
-
-(defrecord MultiRegisterClient [conn]
-  client/Client
-
-  (open! [this test node]
-    (assoc this :conn (c/open node)))
-
-  (setup! [this test]
-    (j/execute! conn ["create table if not exists test
-                      (id int, val int, ik int, primary key(id, ik))"]))
-
-  (invoke! [this test op]
-    (let [[ik txn] (:value op)]
-      (case (:f op)
-        :read
-        (let [ks   (map mop/key txn)
-              vs   (->> (j/query conn [(str "select id val from test where ik = " ik " and id in " ks)])
-                        (map (juxt :id :val))
-                        (into {}))
-              txn' (mapv (fn [[f k _]] [f k (get vs k)]) txn)]
-          (assoc op :type :ok, :value (independent/tuple ik txn')))
-        :write
-        (with-txn op [c conn]
-          (->> (for [[f k v] txn]
-                 (do
-                   (assert (= :w f))
-                   (j/insert! c :test {:id k :ik ik :val v})))))
-        (assoc op :type :ok))))
-
-  (teardown! [this test]))
-
-; Three keys, five possible values per key.
-(def key-range (vec (range 10)))
-(defn rand-val [] (rand-int 30))
-
-(defn r
-  "Read a random subset of keys."
-  [_ _]
-  (->> (util/random-nonempty-subset key-range)
-       (mapv (fn [k] [:r k nil]))
-       (array-map :type :invoke, :f :read, :value)))
-
-(defn w [_ _]
-  "Write a random subset of keys."
-  (->> (util/random-nonempty-subset key-range)
-       (mapv (fn [k] [:w k (rand-val)]))
-       (array-map :type :invoke, :f :write, :value)))
-
-(defrecord MultiRegister []
-  Model
-  (step [this op]
-    (reduce (fn [state [f k v]]
-              ; Apply this particular op
-              (case f
-                :r (if (or (nil? v)
-                           (= v (get state k)))
-                     state
-                     (reduced
-                      (model/inconsistent
-                       (str (pr-str (get state k)) "≠" (pr-str v)))))
-                :w (assoc state k v)))
-            this
-            (:value op))))
-
-(defn multi-register
-  "A register supporting read and write transactions over registers identified
-  by keys. Takes a map of initial keys to values. Supports a single :f for ops,
-  :txn, whose value is a transaction: a sequence of [f k v] tuples, where :f is
-  :read or :write, k is a key, and v is a value. Nil reads are always legal."
-  [values]
-  (map->MultiRegister values))
-
-(defn multi-register-test
-  [opts]
-  (register-test-base
-   (merge {:name "multi-register"
-           :client (MultiRegisterClient. nil)
-           :during (independent/concurrent-generator
-                    10
-                    (range)
-                    (fn [k]
-                      (->> (gen/reserve 5 r w)
-                           (gen/stagger 1)
-                           (gen/limit 20))))
-           :model (multi-register {})}
-          opts)))
-=======
 (defn workload
   [opts]
   (let [w (lr/test (assoc opts :model (model/cas-register 0)))]
     (-> w
         (assoc :client (AtomicClient. nil))
         (update :generator (partial gen/stagger 1/10)))))
->>>>>>> 2daf3d43
+
