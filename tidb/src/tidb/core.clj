--- conflicted
+++ resolved
@@ -13,30 +13,13 @@
                     [os :as os]
                     [tests :as tests]]
             [jepsen.os.debian :as debian]
-<<<<<<< HEAD
-            [jepsen.core :as jepsen]
-            [tidb.nemesis :as nemesis]
-            [tidb.bank :as bank]
-            [tidb.sequential :as sequential]
-            [tidb.sets :as sets]
-            [tidb.register :as register]))
-
-(def tests
-  "A map of test names to test constructors."
-  {"bank"            bank/test
-   "bank-multitable" bank/multitable-test
-   "sets"            sets/test
-   "sequential"      sequential/test
-   "register"        register/test
-   "register-multi"  register/multi-register-test})
-=======
             [tidb [bank :as bank]
                   [db :as db]
                   [nemesis :as nemesis]
                   [register :as register]
+                  [multi-register :as multi-register]
                   [sequential :as sequential]
                   [sets :as set]]))
->>>>>>> 2daf3d43
 
 (def oses
   "Supported operating systems"
@@ -49,6 +32,7 @@
   {:bank            bank/workload
    :bank-multitable bank/multitable-workload
    :register        register/workload
+   :multi-register  multi-register/workload
    :set             set/workload
    :sequential      sequential/workload})
 
@@ -61,10 +45,12 @@
    :bank-multitable {:auto-retry      [true false]
                      :update-in-place [true false]
                      :read-lock       [nil "FOR UPDATE"]}
-   :register        {:auto-retry      [true false]
-                     :read-lock       [nil "FOR UPDATE"]}
-   :set             {:auto-retry      [true false]}
-   :sequential      {:auto-retry      [true false]}})
+   :register        {:auto-retry [true false]
+                     :read-lock  [nil "FOR UPDATE"]}
+   :multi-register  {:auto-retry [true false]
+                     :read-lock  [nil "FOR UPDATE"]}
+   :set             {:auto-retry [true false]}
+   :sequential      {:auto-retry [true false]}})
 
 (def workload-options-expected-to-pass
   "Workload options restricted to only those we expect to pass."
@@ -159,7 +145,7 @@
                                                    :interval
                                                    :schedule
                                                    :long-recovery)
-                                          keys
+
                                           (map name)
                                           sort
                                           (str/join ",")))))
